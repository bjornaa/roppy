# -*- coding: utf-8 -*-

"""ROMS Post-processing tools in python (roppy)"""

# ----------------------------------
# Init file for the roppy package
#
# Bjørn Ådlandsvik <bjorn@imr.no>
# Institute of Marine Research
# ----------------------------------

from depth import *
from sample import *
from levels import nice, nice_levels
from sgrid import SGrid

from section import *
from fluxsec import *
<<<<<<< HEAD
import section2    # Old stuff
=======

import section2

>>>>>>> 984177e0
<|MERGE_RESOLUTION|>--- conflicted
+++ resolved
@@ -16,10 +16,5 @@
 
 from section import *
 from fluxsec import *
-<<<<<<< HEAD
-import section2    # Old stuff
-=======
 
-import section2
-
->>>>>>> 984177e0
+import section2    # Old stuff